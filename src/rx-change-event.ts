/**
 * RxChangeEvents a emitted when something in the database changes
 * they can be grabbed by the observables of database, collection and document
 */

import {
    WriteOperation,
    ChangeEvent as EventReduceChangeEvent,
    ChangeEvent
} from 'event-reduce-js';

import type {
    RxCollection,
    RxDocument,
    RxDocumentTypeWithRev
} from './types';
import { now } from './util';

export type RxChangeEventJson<DocType = any> = {
    operation: WriteOperation;
    documentId: string;
    documentData: RxDocumentTypeWithRev<DocType>;
    previousData?: DocType;
    databaseToken: string;
    collectionName: string;
    isLocal: boolean;
    startTime?: number;
    endTime?: number;
};

export type RxChangeEventBroadcastChannelData = {
    cE: RxChangeEventJson,
    storageToken: string
};

export class RxChangeEvent<DocType = any> {

    constructor(
        public readonly operation: WriteOperation,
        public readonly documentId: string,
        public readonly documentData: RxDocumentTypeWithRev<DocType>,
        public readonly databaseToken: string,
        public readonly collectionName: string,
        public readonly isLocal: boolean,
        /**
         * timestam on when the operation was triggered
         * and when it was finished
         * This is optional because we do not have this time
         * for events that come from pouchdbs changestream.
         */
        public startTime?: number,
        public endTime?: number,
        public readonly previousData?: DocType | null
    ) { }

    isIntern(): boolean {
        if (this.collectionName && this.collectionName.charAt(0) === '_') {
            return true;
        } else {
            return false;
        }
    }

    toJSON(): RxChangeEventJson<DocType> {
        const ret: RxChangeEventJson<DocType> = {
            operation: this.operation,
            documentId: this.documentId,
            documentData: this.documentData,
            previousData: this.previousData ? this.previousData : undefined,
            databaseToken: this.databaseToken,
            collectionName: this.collectionName,
            isLocal: this.isLocal,
            startTime: this.startTime,
            endTime: this.endTime
        };
        return ret;
    }

    toEventReduceChangeEvent(): EventReduceChangeEvent<DocType> {
        switch (this.operation) {
            case 'INSERT':
                return {
                    operation: this.operation,
                    id: this.documentId,
                    doc: this.documentData,
                    previous: null
                };
            case 'UPDATE':
                return {
                    operation: this.operation,
                    id: this.documentId,
                    doc: this.documentData,
                    previous: this.previousData ? this.previousData : 'UNKNOWN'
                };
            case 'DELETE':
                return {
                    operation: this.operation,
                    id: this.documentId,
                    doc: null,
                    previous: this.previousData as DocType
                };
        }
    }
}

export interface RxChangeEventInsert<DocType = any> extends RxChangeEvent<DocType> {
    operation: 'INSERT';
    previousData: null;
}

export interface RxChangeEventUpdate<DocType = any> extends RxChangeEvent<DocType> {
    operation: 'UPDATE';
}

export interface RxChangeEventDelete<DocType = any> extends RxChangeEvent<DocType> {
    operation: 'DELETE';
}

export function changeEventFromStorageStream<DocType>(
    change: ChangeEvent<DocType>,
    collection: RxCollection
) {

    console.log('changeEventFromStorageStream()');
    console.dir(change);

    const operation = change.operation;

    const doc: RxDocumentTypeWithRev<DocType> = change.doc ? collection._handleFromPouch(change.doc) : null;
    const previous: RxDocumentTypeWithRev<DocType> = change.previous ? collection._handleFromPouch(change.previous) : null;

    const documentId = change.id;

    const ret = new RxChangeEvent<DocType>(
        operation,
        documentId,
        doc,
        collection.database.token,
        collection.name,
        false,
        now(),
        now(),
        previous
    );

    console.log('changeEventFromStorageStream(): ret');
    console.dir(ret);

    return ret;
}

export function changeEventfromPouchChange<DocType>(
    changeDoc: any,
    collection: RxCollection,
    startTime: number, // time when the event was streamed out of pouchdb
    endTime: number, // time when the event was streamed out of pouchdb
): RxChangeEvent<DocType> {
    console.log('!!changeEventfromPouchChange()');
    let operation: WriteOperation = changeDoc._rev.startsWith('1-') ? 'INSERT' : 'UPDATE';
    if (changeDoc._deleted) {
        operation = 'DELETE';
    }

    // decompress / primarySwap
    let doc: RxDocumentTypeWithRev<DocType> | null = collection._handleFromPouch(changeDoc);
    const documentId: string = (doc as any)[collection.schema.primaryPath] as string;

    let previous = null;
    if (operation === 'DELETE') {
        previous = doc;
        doc = null;
    }

    const cE = new RxChangeEvent<DocType>(
        operation,
        documentId,
        doc,
        collection.database.token,
        collection.name,
        false,
<<<<<<< HEAD
        time,
        time,
        previous
=======
        startTime,
        endTime
>>>>>>> a286c2aa
    );
    return cE;
}


export function createInsertEvent<RxDocumentType>(
    collection: RxCollection<RxDocumentType>,
    docData: RxDocumentTypeWithRev<RxDocumentType>,
    startTime: number,
    endTime: number
): RxChangeEvent<RxDocumentType> {
    const ret = new RxChangeEvent<RxDocumentType>(
        'INSERT',
        (docData as any)[collection.schema.primaryPath],
        docData,
        collection.database.token,
        collection.name,
        false,
        startTime,
        endTime,
        null
    );
    return ret;

}

export function createUpdateEvent<RxDocumentType>(
    collection: RxCollection<RxDocumentType>,
    docData: RxDocumentTypeWithRev<RxDocumentType>,
    previous: RxDocumentType,
    startTime: number,
    endTime: number
): RxChangeEvent<RxDocumentType> {
    return new RxChangeEvent<RxDocumentType>(
        'UPDATE',
        (docData as any)[collection.schema.primaryPath],
        docData,
        collection.database.token,
        collection.name,
        false,
        startTime,
        endTime,
        previous
    );
}

export function createDeleteEvent<RxDocumentType>(
    collection: RxCollection<RxDocumentType>,
    docData: RxDocumentTypeWithRev<RxDocumentType>,
    previous: RxDocumentType,
    startTime: number,
    endTime: number,
): RxChangeEvent<RxDocumentType> {
    return new RxChangeEvent<RxDocumentType>(
        'DELETE',
        (docData as any)[collection.schema.primaryPath],
        docData,
        collection.database.token,
        collection.name,
        false,
        startTime,
        endTime,
        previous
    );
}

export function isInstanceOf(obj: RxChangeEvent<any> | any): boolean {
    return obj instanceof RxChangeEvent;
}<|MERGE_RESOLUTION|>--- conflicted
+++ resolved
@@ -19,7 +19,7 @@
 export type RxChangeEventJson<DocType = any> = {
     operation: WriteOperation;
     documentId: string;
-    documentData: RxDocumentTypeWithRev<DocType>;
+    documentData: RxDocumentTypeWithRev<DocType> | null;
     previousData?: DocType;
     databaseToken: string;
     collectionName: string;
@@ -38,7 +38,7 @@
     constructor(
         public readonly operation: WriteOperation,
         public readonly documentId: string,
-        public readonly documentData: RxDocumentTypeWithRev<DocType>,
+        public readonly documentData: RxDocumentTypeWithRev<DocType> | null,
         public readonly databaseToken: string,
         public readonly collectionName: string,
         public readonly isLocal: boolean,
@@ -82,14 +82,14 @@
                 return {
                     operation: this.operation,
                     id: this.documentId,
-                    doc: this.documentData,
+                    doc: this.documentData as any,
                     previous: null
                 };
             case 'UPDATE':
                 return {
                     operation: this.operation,
                     id: this.documentId,
-                    doc: this.documentData,
+                    doc: this.documentData as any,
                     previous: this.previousData ? this.previousData : 'UNKNOWN'
                 };
             case 'DELETE':
@@ -178,14 +178,9 @@
         collection.database.token,
         collection.name,
         false,
-<<<<<<< HEAD
-        time,
-        time,
-        previous
-=======
-        startTime,
-        endTime
->>>>>>> a286c2aa
+        startTime,
+        endTime,
+        previous
     );
     return cE;
 }

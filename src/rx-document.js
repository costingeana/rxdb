--- conflicted
+++ resolved
@@ -202,46 +202,7 @@
             this
         );
         return valueObj;
-<<<<<<< HEAD
-    },
-=======
-    }
-
-    _defineGetterSetter(valueObj, objPath = '') {
-        if (valueObj === null) return;
-
-        let pathProperties = this.collection.schema.getSchemaByObjectPath(objPath);
-        if (typeof pathProperties === 'undefined') return;
-        if (pathProperties.properties) pathProperties = pathProperties.properties;
-
-        Object.keys(pathProperties)
-            .forEach(key => {
-                const fullPath = util.trimDots(objPath + '.' + key);
-
-                // getter - value
-                valueObj.__defineGetter__(
-                    key,
-                    () => this.get(fullPath)
-                );
-                // getter - observable$
-                Object.defineProperty(valueObj, key + '$', {
-                    get: () => this.get$(fullPath),
-                    enumerable: false,
-                    configurable: false
-                });
-                // getter - populate_
-                Object.defineProperty(valueObj, key + '_', {
-                    get: () => this.populate(fullPath),
-                    enumerable: false,
-                    configurable: false
-                });
-                // setter - value
-                valueObj.__defineSetter__(key, (val) => {
-                    return this.set(fullPath, val);
-                });
-            });
-    }
->>>>>>> ff1caa75
+    },
 
     toJSON() {
         return clone(this._data);
@@ -332,7 +293,7 @@
     /**
      * saves the new document-data
      * and handles the events
-     * @param {} newData 
+     * @param {} newData
      */
     async _saveData(newData) {
         newData = clone(newData);
@@ -430,19 +391,8 @@
     }
 };
 
-<<<<<<< HEAD
 const pseudoConstructor = createRxDocumentConstructor(basePrototype);
 const pseudoRxDocument = new pseudoConstructor();
-=======
-        const deletedData = util.clone(this._data);
-        deletedData._deleted = true;
-
-        /**
-         * because pouch.remove will also empty the object,
-         * we set _deleted: true and use pouch.put
-         */
-        await this.collection._pouchPut(deletedData);
->>>>>>> ff1caa75
 
 export function defineGetterSetter(schema, valueObj, objPath = '', thisObj = false) {
     if (valueObj === null) return;

import {
    filter
} from 'rxjs/operators';

import {
    clone,
    validateCouchDBString,
    ucfirst,
    nextTick,
    generateId
} from './util';
import RxDocument from './rx-document';
import RxQuery from './rx-query';
import RxSchema from './rx-schema';
import RxChangeEvent from './rx-change-event';
import RxError from './rx-error';
import DataMigrator from './data-migrator';
import Crypter from './crypter';
import DocCache from './doc-cache';
import QueryCache from './query-cache';
import ChangeEventBuffer from './change-event-buffer';
import overwritable from './overwritable';
import {
    runPluginHooks,
    runAsyncPluginHooks
} from './hooks';


const HOOKS_WHEN = ['pre', 'post'];
const HOOKS_KEYS = ['insert', 'save', 'remove', 'create'];

export class RxCollection {
    constructor(
        database,
        name,
        schema,
        pouchSettings = {},
        migrationStrategies = {},
        methods = {},
        attachments = {},
        options = {},
        statics = {}
    ) {
        this._isInMemory = false;
        this.destroyed = false;
        this.database = database;
        this.name = name;
        this.schema = schema;
        this._migrationStrategies = migrationStrategies;
        this._pouchSettings = pouchSettings;
        this._methods = methods; // orm of documents
        this._attachments = attachments; // orm of attachments
        this.options = options;
<<<<<<< HEAD
        this._atomicUpsertQueues = new Map();
=======
        this._statics = statics;
        this._atomicUpsertQueues = {};
>>>>>>> ff1caa75

        this._docCache = DocCache.create();
        this._queryCache = QueryCache.create();

        // defaults
        this.synced = false;
        this.hooks = {};
        this._subs = [];
        this._repStates = [];
        this.pouch = null; // this is needed to preserve this name

        // set HOOKS-functions dynamically
        HOOKS_KEYS.forEach(key => {
            HOOKS_WHEN.map(when => {
                const fnName = when + ucfirst(key);
                this[fnName] = (fun, parallel) => this.addHook(when, key, fun, parallel);
            });
        });
    }
    async prepare() {
        this._dataMigrator = DataMigrator.create(this, this._migrationStrategies);
        this._crypter = Crypter.create(this.database.password, this.schema);

        this.pouch = this.database._spawnPouchDB(this.name, this.schema.version, this._pouchSettings);

        // ensure that we wait until db is useable
        await this.database.lockedRun(
            () => this.pouch.info()
        );

        this._observable$ = this.database.$.pipe(
            filter(event => event.data.col === this.name)
        );
        this._changeEventBuffer = ChangeEventBuffer.create(this);

        // INDEXES
        await Promise.all(
            this.schema.indexes
                .map(indexAr => {
                    const compressedIdx = indexAr
                        .map(key => {
                            if (!this.schema.doKeyCompression())
                                return key;
                            else
                                return this._keyCompressor._transformKey('', '', key.split('.'));
                        });

                    return this.database.lockedRun(
                        () => this.pouch.createIndex({
                            index: {
                                fields: compressedIdx
                            }
                        })
                    );
                })
        );

        this._subs.push(
            this._observable$
                .pipe(
                    filter(cE => !cE.data.isLocal)
                )
                .subscribe(cE => {
                    // when data changes, send it to RxDocument in docCache
                    const doc = this._docCache.get(cE.data.doc);
                    if (doc) doc._handleChangeEvent(cE);
                })
        );
    }

    get _keyCompressor() {
        if (!this.__keyCompressor)
            this.__keyCompressor = overwritable.createKeyCompressor(this.schema);
        return this.__keyCompressor;
    }


    getDocumentOrmPrototype() {
        const proto = {};
        Object
            .entries(this._methods)
            .forEach(([k, v]) => {
                proto[k] = v;
            });
        return proto;
    }

    /**
     * merge the prototypes of schema, orm-methods and document-base
     * so we do not have to assing getters/setters and orm methods to each document-instance
     */
    getDocumentPrototype() {
        if (!this._getDocumentPrototype) {
            const schemaProto = this.schema.getDocumentPrototype();
            const ormProto = this.getDocumentOrmPrototype();
            const baseProto = RxDocument.basePrototype;
            const proto = {};
            [
                schemaProto,
                ormProto,
                baseProto
            ].forEach(obj => {
                const props = Object.getOwnPropertyNames(obj);
                props.forEach(key => {
                    const desc = Object.getOwnPropertyDescriptor(obj, key);
                    desc.enumerable = false;
                    desc.configurable = false;
                    if (desc.writable)
                        desc.writable = false;
                    Object.defineProperty(proto, key, desc);
                });
            });

            this._getDocumentPrototype = proto;
        }
        return this._getDocumentPrototype;
    }

    getDocumentConstructor() {
        if (!this._getDocumentConstructor) {
            this._getDocumentConstructor = RxDocument.createRxDocumentConstructor(
                this.getDocumentPrototype()
            );
        }
        return this._getDocumentConstructor;
    }

    /**
     * checks if a migration is needed
     * @return {boolean}
     */
    migrationNeeded() {
        if (this.schema.version === 0) return false;
        return this
            ._dataMigrator
            ._getOldCollections()
            .then(oldCols => oldCols.length > 0);
    }

    /**
     * @param {number} [batchSize=10] amount of documents handled in parallel
     * @return {Observable} emits the migration-status
     */
    migrate(batchSize = 10) {
        return this._dataMigrator.migrate(batchSize);
    }

    /**
     * does the same thing as .migrate() but returns promise
     * @param {number} [batchSize=10] amount of documents handled in parallel
     * @return {Promise} resolves when finished
     */
    migratePromise(batchSize = 10) {
        return this._dataMigrator.migratePromise(batchSize);
    }

    /**
     * wrappers for Pouch.put/get to handle keycompression etc
     */
    _handleToPouch(docData) {
        let data = clone(docData);
        data = this._crypter.encrypt(data);
        data = this.schema.swapPrimaryToId(data);
        if (this.schema.doKeyCompression())
            data = this._keyCompressor.compress(data);
        return data;
    }
    _handleFromPouch(docData, noDecrypt = false) {
        let data = clone(docData);
        data = this.schema.swapIdToPrimary(data);
        if (this.schema.doKeyCompression())
            data = this._keyCompressor.decompress(data);
        if (noDecrypt) return data;
        data = this._crypter.decrypt(data);
        return data;
    }

    /**
     * [overwrite description]
     * @param {object} obj
     * @param {boolean} [overwrite=false] if true, it will overwrite existing document
     */
    async _pouchPut(obj, overwrite = false) {
        obj = this._handleToPouch(obj);
        let ret = null;
        try {
            ret = await this.database.lockedRun(
                () => this.pouch.put(obj)
            );
        } catch (e) {
            if (overwrite && e.status === 409) {
                const exist = await this.database.lockedRun(
                    () => this.pouch.get(obj._id)
                );
                obj._rev = exist._rev;
                ret = await this.database.lockedRun(
                    () => this.pouch.put(obj)
                );
            } else throw e;
        }
        return ret;
    }

    /**
     * get document from pouchdb by its _id
     * @param  {[type]} key [description]
     * @return {[type]}     [description]
     */
    _pouchGet(key) {
        return this
            .pouch
            .get(key)
            .then(doc => this._handleFromPouch(doc));
    }

    /**
     * wrapps pouch-find
     * @param {RxQuery} rxQuery
     * @param {?number} limit overwrites the limit
     * @param {?boolean} noDecrypt if true, decryption will not be made
     * @return {Object[]} array with documents-data
     */
    _pouchFind(rxQuery, limit, noDecrypt = false) {
        const compressedQueryJSON = rxQuery.keyCompress();
        if (limit) compressedQueryJSON.limit = limit;

        return this.database.lockedRun(
            () => this.pouch.find(compressedQueryJSON)
        ).then(docsCompressed => {
            const docs = docsCompressed.docs
                .map(doc => this._handleFromPouch(doc, noDecrypt));

            return docs;
        });
    }

    /**
     * create a RxDocument-instance from the jsonData
     * @param {Object} json documentData
     * @return {Promise<RxDocument>}
     */
    _createDocument(json) {
        // return from cache if exsists
        const id = json[this.schema.primaryPath];
        const cacheDoc = this._docCache.get(id);
        if (cacheDoc) return cacheDoc;


        const doc = RxDocument.createWithConstructor(
            this.getDocumentConstructor(),
            this,
            json
        );

        this._docCache.set(id, doc);
        this._runHooksSync('post', 'create', doc);

        return runAsyncPluginHooks('postCreateRxDocument', doc)
            .then(() => doc);
    }
    /**
     * create RxDocument from the docs-array
     * @return {Promise<RxDocument[]>} documents
     */
    _createDocuments(docsJSON) {
        return Promise.all(docsJSON.map(json => this._createDocument(json)));
    }

    /**
     * returns observable
     */
    get $() {
        return this._observable$;
    }
    get insert$() {
        return this.$.pipe(
            filter(cE => cE.data.op === 'INSERT')
        );
    }
    get update$() {
        return this.$.pipe(
            filter(cE => cE.data.op === 'UPDATE')
        );
    }
    get remove$() {
        return this.$.pipe(
            filter(cE => cE.data.op === 'REMOVE')
        );
    }
    $emit(changeEvent) {
        return this.database.$emit(changeEvent);
    }

    /**
     * @param {Object|RxDocument} json data or RxDocument if temporary
     * @param {RxDocument} doc which was created
     * @return {Promise<RxDocument>}
     */
    async insert(json) {
        // inserting a temporary-document
        let tempDoc = null;
        if (RxDocument.isInstanceOf(json)) {
            tempDoc = json;
            if (!json._isTemporary) {
                throw RxError.newRxError('COL1', {
                    data: json
                });
            }
            json = json.toJSON();
        }

        json = clone(json);
        json = this.schema.fillObjectWithDefaults(json);

        if (json._id) {
            throw RxError.newRxError('COL2', {
                data: json
            });
        }

        // fill _id
        if (
            this.schema.primaryPath === '_id' &&
            !json._id
        ) json._id = generateId();

        await this._runHooks('pre', 'insert', json);

        this.schema.validate(json);

        const insertResult = await this._pouchPut(json);

        json[this.schema.primaryPath] = insertResult.id;
        json._rev = insertResult.rev;

        let newDoc = tempDoc;
        if (tempDoc) {
            tempDoc._dataSync$.next(json);
        } else newDoc = await this._createDocument(json);

        await this._runHooks('post', 'insert', newDoc);

        // event
        const emitEvent = RxChangeEvent.create(
            'INSERT',
            this.database,
            this,
            newDoc,
            json
        );
        this.$emit(emitEvent);

        return newDoc;
    }

    /**
     * same as insert but overwrites existing document with same primary
     */
    async upsert(json) {
        json = clone(json);
        const primary = json[this.schema.primaryPath];
        if (!primary) {
            throw RxError.newRxError('COL3', {
                primaryPath: this.schema.primaryPath,
                data: json
            });
        }

        const existing = await this.findOne(primary).exec();
        if (existing) {
            json._rev = existing._rev;
            await existing.atomicUpdate(() => json);
            return existing;
        } else {
            const newDoc = await this.insert(json);
            return newDoc;
        }
    }

    /**
     * ensures that the given document exists
     * @param  {string}  primary
     * @param  {any}  json
     * @return {Promise<{ doc: RxDocument, inserted: boolean}>} promise that resolves with new doc and flag if inserted
     */
    async _atomicUpsertEnsureRxDocumentExists(primary, json) {
        const doc = await this.findOne(primary).exec();
        if (!doc) {
            const newDoc = await this.insert(json);
            return {
                doc: newDoc,
                inserted: true
            };
        } else {
            return {
                doc,
                inserted: false
            };
        }
    }

    /**
     * @return {Promise}
     */
    _atomicUpsertUpdate(doc, json) {
        return doc.atomicUpdate(innerDoc => {
            json._rev = innerDoc._rev;
            innerDoc._data = json;
            return innerDoc._data;
        }).then(() => doc);
    }

    /**
     * upserts to a RxDocument, uses atomicUpdate if document already exists
     * @param  {object}  json
     * @return {Promise}
     */
    async atomicUpsert(json) {
        json = clone(json);
        const primary = json[this.schema.primaryPath];
        if (!primary) {
            throw RxError.newRxError('COL4', {
                data: json
            });
        }

        // ensure that it wont try 2 parallel runs
        let queue;
        if (!this._atomicUpsertQueues.has(primary)) {
            queue = Promise.resolve();
        } else {
            queue = this._atomicUpsertQueues.get(primary);
        }
        queue = queue
            .then(() => this._atomicUpsertEnsureRxDocumentExists(primary, json))
            .then(wasInserted => {
                if (!wasInserted.inserted) {
                    return this._atomicUpsertUpdate(wasInserted.doc, json)
                        .then(() => nextTick()) // tick here so the event can propagate
                        .then(() => wasInserted.doc);
                } else
                    return wasInserted.doc;
            });
        this._atomicUpsertQueues.set(primary, queue);
        return queue;
    }

    /**
     * takes a mongoDB-query-object and returns the documents
     * @param  {object} queryObj
     * @return {RxDocument[]} found documents
     */
    find(queryObj) {
        if (typeof queryObj === 'string') {
            throw RxError.newRxError('COL5', {
                queryObj
            });
        }

        const query = RxQuery.create('find', queryObj, this);
        return query;
    }

    findOne(queryObj) {
        let query;

        if (typeof queryObj === 'string') {
            query = RxQuery.create('findOne', {
                _id: queryObj
            }, this);
        } else query = RxQuery.create('findOne', queryObj, this);

        if (
            typeof queryObj === 'number' ||
            Array.isArray(queryObj)
        ) {
            throw RxError.newRxTypeError('COL6', {
                queryObj
            });
        }

        return query;
    }

    /**
     * export to json
     * @param {boolean} decrypted if true, all encrypted values will be decrypted
     */
    dump() {
        throw RxError.pluginMissing('json-dump');
    }

    /**
     * imports the json-data into the collection
     * @param {Array} exportedJSON should be an array of raw-data
     */
    importDump() {
        throw RxError.pluginMissing('json-dump');
    }

    /**
     * waits for external changes to the database
     * and ensures they are emitted to the internal RxChangeEvent-Stream
     * TODO this can be removed by listening to the pull-change-events of the RxReplicationState
     */
    watchForChanges() {
        throw RxError.pluginMissing('replication');
    }

    /**
     * sync with another database
     */
    sync() {
        throw RxError.pluginMissing('replication');
    }

    /**
     * Create a replicated in-memory-collection
     */
    inMemory() {
        throw RxError.pluginMissing('in-memory');
    }


    /**
     * HOOKS
     */
    addHook(when, key, fun, parallel = false) {
        if (typeof fun !== 'function') {
            throw RxError.newRxTypeError('COL7', {
                key,
                when
            });
        }

        if (!HOOKS_WHEN.includes(when)) {
            throw RxError.newRxTypeError('COL8', {
                key,
                when
            });
        }

        if (!HOOKS_KEYS.includes(key)) {
            throw RxError.newRxError('COL9', {
                key
            });
        }

        if (when === 'post' && key === 'create' && parallel === true) {
            throw RxError.newRxError('COL10', {
                when,
                key,
                parallel
            });
        }

        const runName = parallel ? 'parallel' : 'series';

        this.hooks[key] = this.hooks[key] || {};
        this.hooks[key][when] = this.hooks[key][when] || {
            series: [],
            parallel: []
        };
        this.hooks[key][when][runName].push(fun);
    }
    getHooks(when, key) {
        try {
            return this.hooks[key][when];
        } catch (e) {
            return {
                series: [],
                parallel: []
            };
        }
    }
    async _runHooks(when, key, doc) {
        const hooks = this.getHooks(when, key);
        if (!hooks) return;

        for (let i = 0; i < hooks.series.length; i++)
            await hooks.series[i](doc);

        await Promise.all(
            hooks.parallel
                .map(hook => hook(doc))
        );
    }

    /**
     * does the same as ._runHooks() but with non-async-functions
     */
    _runHooksSync(when, key, doc) {
        const hooks = this.getHooks(when, key);
        if (!hooks) return;
        hooks.series.forEach(hook => hook(doc));
    }

    /**
     * creates a temporaryDocument which can be saved later
     * @param {Object} docData
     * @return {RxDocument}
     */
    newDocument(docData = {}) {
        docData = this.schema.fillObjectWithDefaults(docData);
        const doc = RxDocument.createWithConstructor(
            this.getDocumentConstructor(),
            this,
            docData
        );
        doc._isTemporary = true;
        this._runHooksSync('post', 'create', doc);
        return doc;
    }

    /**
     * returns a promise that is resolved when the collection gets destroyed
     * @return {Promise}
     */
    get onDestroy() {
        if (!this._onDestroy)
            this._onDestroy = new Promise(res => this._onDestroyCall = res);
        return this._onDestroy;
    }

    destroy() {
        if (this.destroyed) return;

        this._onDestroyCall && this._onDestroyCall();
        this._subs.forEach(sub => sub.unsubscribe());
        this._changeEventBuffer && this._changeEventBuffer.destroy();
        this._queryCache.destroy();
        this._repStates.forEach(sync => sync.cancel());
        delete this.database.collections[this.name];
        this.destroyed = true;
    }

    /**
     * remove all data
     * @return {Promise}
     */
    remove() {
        return this.database.removeCollection(this.name);
    }
}

/**
 * checks if the migrationStrategies are ok, throws if not
 * @param  {RxSchema} schema
 * @param  {Object} migrationStrategies
 * @throws {Error|TypeError} if not ok
 * @return {boolean}
 */
const checkMigrationStrategies = function (schema, migrationStrategies) {
    // migrationStrategies must be object not array
    if (
        typeof migrationStrategies !== 'object' ||
        Array.isArray(migrationStrategies)
    ) {
        throw RxError.newRxTypeError('COL11', {
            schema
        });
    }

    // for every previousVersion there must be strategy
    if (schema.previousVersions.length !== Object.keys(migrationStrategies).length) {
        throw RxError.newRxError('COL12', {
            have: Object.keys(migrationStrategies),
            should: schema.previousVersions
        });
    }

    // every strategy must have number as property and be a function
    schema.previousVersions
        .map(vNr => ({
            v: vNr,
            s: migrationStrategies[(vNr + 1) + '']
        }))
        .filter(strat => typeof strat.s !== 'function')
        .forEach(strat => {
            throw RxError.newRxTypeError('COL13', {
                version: strat.v,
                type: typeof strat,
                schema
            });
        });

    return true;
};


/**
 * returns all possible properties of a RxCollection-instance
 * @return {string[]} property-names
 */
let _properties = null;
export function properties() {
    if (!_properties) {
        const pseudoInstance = new RxCollection();
        const ownProperties = Object.getOwnPropertyNames(pseudoInstance);
        const prototypeProperties = Object.getOwnPropertyNames(Object.getPrototypeOf(pseudoInstance));
        _properties = [...ownProperties, ...prototypeProperties];
    }
    return _properties;
}

/**
 * checks if the given static methods are allowed
 * @param  {{}} statics [description]
 * @throws if not allowed
 */
const checkOrmMethods = function (statics) {
    Object
        .entries(statics)
        .forEach(([k, v]) => {
            if (typeof k !== 'string') {
                throw RxError.newRxTypeError('COL14', {
                    name: k
                });
            }

            if (k.startsWith('_')) {
                throw RxError.newRxTypeError('COL15', {
                    name: k
                });
            }

            if (typeof v !== 'function') {
                throw RxError.newRxTypeError('COL16', {
                    name: k,
                    type: typeof k
                });
            }

            if (properties().includes(k) || RxDocument.properties().includes(k)) {
                throw RxError.newRxError('COL17', {
                    name: k
                });
            }
        });
};

/**
 * creates and prepares a new collection
 * @param  {RxDatabase}  database
 * @param  {string}  name
 * @param  {RxSchema}  schema
 * @param  {?Object}  [pouchSettings={}]
 * @param  {?Object}  [migrationStrategies={}]
 * @return {Promise.<RxCollection>} promise with collection
 */
export async function create({
    database,
    name,
    schema,
    pouchSettings = {},
    migrationStrategies = {},
    autoMigrate = true,
    statics = {},
    methods = {},
    attachments = {},
    options = {}
}) {
    validateCouchDBString(name);

    // ensure it is a schema-object
    if (!RxSchema.isInstanceOf(schema))
        schema = RxSchema.create(schema);


    checkMigrationStrategies(schema, migrationStrategies);


    // check ORM-methods
    checkOrmMethods(statics);
    checkOrmMethods(methods);
    checkOrmMethods(attachments);
    Object.keys(methods)
        .filter(funName => schema.topLevelFields.includes(funName))
        .forEach(funName => {
            throw RxError.newRxError('COL18', {
                funName
            });
        });

    const collection = new RxCollection(
        database,
        name,
        schema,
        pouchSettings,
        migrationStrategies,
        methods,
        attachments,
        options,
        statics
    );
    await collection.prepare();

    // ORM add statics
    Object
        .entries(statics)
        .forEach(([funName, fun]) => collection.__defineGetter__(funName, () => fun.bind(collection)));

    if (autoMigrate)
        await collection.migratePromise();

    runPluginHooks('createRxCollection', collection);
    return collection;
}

export function isInstanceOf(obj) {
    return obj instanceof RxCollection;
}

export default {
    create,
    properties,
    isInstanceOf,
    RxCollection
};<|MERGE_RESOLUTION|>--- conflicted
+++ resolved
@@ -51,12 +51,9 @@
         this._methods = methods; // orm of documents
         this._attachments = attachments; // orm of attachments
         this.options = options;
-<<<<<<< HEAD
+
         this._atomicUpsertQueues = new Map();
-=======
         this._statics = statics;
-        this._atomicUpsertQueues = {};
->>>>>>> ff1caa75
 
         this._docCache = DocCache.create();
         this._queryCache = QueryCache.create();

{
  "name": "vite-vanilla-ts",
  "private": true,
  "version": "0.0.0",
  "type": "module",
  "scripts": {
    "preinstall": "(cd ../../ && npx yarn@1.13.0 pack ../../ --filename ./examples/vite-vanilla-ts/rxdb-local.tgz)",
    "postinstall": "npm run postinstall:logo",
    "postinstall:logo": "copyfiles ../../docs-src/files/logo/logo.svg src/ --flat --up",
    "dev": "vite",
    "build": "tsc && vite build",
    "preview": "vite preview",
    "test": "npm run build && concurrently \"npm run preview\" \"npm run test:e2e\" --kill-others --success first",
    "test:e2e": "testcafe chrome -e test/ --hostname localhost --selector-timeout 8000"
  },
  "devDependencies": {
    "async-test-util": "2.0.0",
    "concurrently": "7.6.0",
    "copyfiles": "2.4.1",
    "testcafe": "2.1.0",
    "typescript": "4.9.3",
<<<<<<< HEAD
    "vite": "4.0.0",
=======
    "vite": "4.0.3",
>>>>>>> 7e0dbd47
    "vite-plugin-top-level-await": "1.2.2"
  },
  "dependencies": {
    "rxdb": "file:rxdb-local.tgz",
    "rxjs": "7.8.0"
  }
}<|MERGE_RESOLUTION|>--- conflicted
+++ resolved
@@ -19,11 +19,7 @@
     "copyfiles": "2.4.1",
     "testcafe": "2.1.0",
     "typescript": "4.9.3",
-<<<<<<< HEAD
-    "vite": "4.0.0",
-=======
     "vite": "4.0.3",
->>>>>>> 7e0dbd47
     "vite-plugin-top-level-await": "1.2.2"
   },
   "dependencies": {
